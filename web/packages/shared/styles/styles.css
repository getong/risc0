@import "@risc0/ui/styles/globals.css";

@font-face {
  /* includes font-weights from 600-900 */
  font-family: "Europa";
  src: url("/fonts/EuropaGroteskSH-Med.otf") format("opentype");
  font-weight: 600 900;
  font-style: normal;
  font-display: swap;
}

@font-face {
  /* includes font-weights from 400-500 */
  font-family: "Europa";
  src: url("/fonts/EuropaGroteskSH-Reg.otf") format("opentype");
  font-weight: 400 500;
  font-style: normal;
  font-display: swap;
}

@font-face {
  /* includes font-weights from 100-300 */
  font-family: "Europa";
  src: url("/fonts/EuropaGroteskSH-Lig.otf") format("opentype");
  font-weight: 100 300;
  font-style: normal;
  font-display: swap;
}

:root {
  /* define custom css var for the Europa font */
  --font-europa-sans: "Europa", sans-serif;
  --removed-body-scroll-bar-size: 0px;
}

* {
  /* apply letter-spacing to all html elements */
  @apply tracking-wider;
}

html {
  @apply scroll-smooth;
}

.font-mono {
  /* reset the `tracking-wider` on the monospace font */
  letter-spacing: initial;
}

.lucide {
  /* bigger stroke for ALL icons */
  stroke-width: 1.75px !important;
}

a {
  @apply focus-visible:outline-none focus-visible:ring-1 focus-visible:ring-ring;
}

.link {
  @apply underline;
<<<<<<< HEAD
}

/* Chartjs */
.chartjs-render-monitor {
  letter-spacing: normal;
=======
>>>>>>> b8295cea
}

/* ascii */
.responsive-ascii {
  font-size: 8px;
}<|MERGE_RESOLUTION|>--- conflicted
+++ resolved
@@ -58,14 +58,6 @@
 
 .link {
   @apply underline;
-<<<<<<< HEAD
-}
-
-/* Chartjs */
-.chartjs-render-monitor {
-  letter-spacing: normal;
-=======
->>>>>>> b8295cea
 }
 
 /* ascii */
