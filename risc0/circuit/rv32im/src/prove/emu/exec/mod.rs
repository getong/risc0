// Copyright 2025 RISC Zero, Inc.
//
// Licensed under the Apache License, Version 2.0 (the "License");
// you may not use this file except in compliance with the License.
// You may obtain a copy of the License at
//
//     http://www.apache.org/licenses/LICENSE-2.0
//
// Unless required by applicable law or agreed to in writing, software
// distributed under the License is distributed on an "AS IS" BASIS,
// WITHOUT WARRANTIES OR CONDITIONS OF ANY KIND, either express or implied.
// See the License for the specific language governing permissions and
// limitations under the License.

#[cfg(test)]
mod tests;

use std::{array, cell::RefCell, cmp::Ordering, collections::BTreeSet, io::Cursor, mem, rc::Rc};

use anyhow::{anyhow, bail, ensure, Result};
use enum_map::{Enum, EnumMap};
use malachite::Natural;
use risc0_binfmt::{ExitCode, MemoryImage, Program, SystemState};
use risc0_zkp::{
    core::{
        digest::{Digest, DIGEST_BYTES, DIGEST_WORDS},
        hash::sha::{BLOCK_BYTES, BLOCK_WORDS},
        log2_ceil,
    },
    MAX_CYCLES_PO2, MIN_CYCLES_PO2, ZK_CYCLES,
};
use risc0_zkvm_platform::{
    align_up,
    memory::{is_guest_memory, GUEST_MAX_MEM},
    syscall::{bigint, ecall, halt, reg_abi::*, IO_CHUNK_WORDS},
    PAGE_SIZE, WORD_SIZE,
};
use sha2::digest::generic_array::GenericArray;

use super::{
    addr::{ByteAddr, WordAddr},
    bibc,
    pager::PagedMemory,
    rv32im::{DecodedInstruction, EmuContext, Emulator, Instruction, TrapCause},
    BIGINT2_WIDTH_BYTES, BIGINT_CYCLES, SYSTEM_START,
};
use crate::{
    prove::{
        emu::sha_cycles,
        engine::loader::{FINI_CYCLES, INIT_CYCLES},
        segment::{Segment, SyscallRecord},
    },
    trace::{TraceCallback, TraceEvent},
};

pub const DEFAULT_SEGMENT_LIMIT_PO2: usize = 20;

/// A host-side implementation of a system call.
pub trait Syscall {
    /// Invokes the system call.
    fn syscall(
        &self,
        syscall: &str,
        ctx: &mut dyn SyscallContext,
        into_guest: &mut [u32],
    ) -> Result<(u32, u32)>;
}

/// Access to memory and machine state for syscalls.
pub trait SyscallContext {
    /// Loads the value of the given register, e.g. REG_A0.
    fn peek_register(&mut self, idx: usize) -> Result<u32>;

    /// Loads an individual word from memory.
    fn peek_u32(&mut self, addr: ByteAddr) -> Result<u32>;

    /// Loads an individual byte from memory.
    fn peek_u8(&mut self, addr: ByteAddr) -> Result<u8>;

    /// Loads bytes from the given region of memory.
    ///
    /// A region may span multiple pages.
    fn peek_region(&mut self, addr: ByteAddr, size: u32) -> Result<Vec<u8>> {
        let mut region = Vec::new();
        for i in 0..size {
            region.push(self.peek_u8(addr + i)?);
        }
        Ok(region)
    }

    /// Load a page from memory at the specified page index.
    ///
    /// This is used by sys_fork in order to build a copy-on-write page cache to
    /// inherit pages from the parent process.
    fn peek_page(&mut self, page_idx: u32) -> Result<Vec<u8>>;

    /// Returns the current cycle count.
    fn get_cycle(&self) -> u64;

    /// Returns the current program counter.
    fn get_pc(&self) -> u32;
}

pub struct ExecutorResult {
    pub segments: usize,
    pub exit_code: ExitCode,
    pub post_image: MemoryImage,
    pub user_cycles: u64,
    pub paging_cycles: u64,
    pub reserved_cycles: u64,
    pub total_cycles: u64,
    pub pre_state: SystemState,
    pub post_state: SystemState,
    pub output_digest: Option<Digest>,
    pub ecall_metrics: Vec<(String, EcallMetric)>,
}

#[derive(Clone, Copy, Debug, Enum)]
enum EcallKind {
    BigInt,
    BigInt2,
    Input,
    Software,
    Sha2,
}

#[derive(Clone, Debug, Default)]
pub struct EcallMetric {
    pub count: u64,
    pub cycles: u64,
}

#[derive(Default)]
struct EcallMetrics(EnumMap<EcallKind, EcallMetric>);

#[derive(Default)]
struct SessionCycles {
    total: u64,
    user: u64,
    paging: u64,
    reserved: u64,
}

pub struct SimpleSession {
    pub segments: Vec<Segment>,
    pub result: ExecutorResult,
}

#[derive(Debug)]
struct PendingState {
    pc: ByteAddr,
    insn: u32,
    cycles: usize,
    syscall: Option<SyscallRecord>,
    output_digest: Option<Digest>,
    exit_code: Option<ExitCode>,
    events: BTreeSet<TraceEvent>,
    ecall: Option<EcallKind>,
}

pub struct Executor<'a, 'b, S: Syscall> {
    pc: ByteAddr,
    insn_cycles: usize,
    pager: PagedMemory,
    exit_code: Option<ExitCode>,
    syscalls: Vec<SyscallRecord>,
    syscall_handler: &'a S,
    input_digest: Digest,
    output_digest: Option<Digest>,
    pending: PendingState,
    trace: Vec<Rc<RefCell<dyn TraceCallback + 'b>>>,
    cycles: SessionCycles,
    ecall_metrics: EcallMetrics,
}

impl PendingState {
    fn reset(&mut self, pc: ByteAddr) {
        self.pc = pc;
        self.cycles = 0;
        self.syscall = None;
        self.output_digest = None;
        self.exit_code = None;
        self.ecall = None;
    }
}

impl<'a, 'b, S: Syscall> Executor<'a, 'b, S> {
    pub fn new(
        image: MemoryImage,
        syscall_handler: &'a S,
        input_digest: Option<Digest>,
        trace: Vec<Rc<RefCell<dyn TraceCallback + 'b>>>,
    ) -> Self {
        let pc = ByteAddr(image.pc);
        Self {
            pc,
            insn_cycles: 0,
            pager: PagedMemory::new(image),
            exit_code: None,
            syscalls: Vec::new(),
            syscall_handler,
            input_digest: input_digest.unwrap_or_default(),
            output_digest: None,
            pending: PendingState {
                pc,
                insn: 0,
                cycles: 0,
                syscall: None,
                output_digest: None,
                exit_code: None,
                events: BTreeSet::new(),
                ecall: None,
            },
            trace,
            cycles: SessionCycles::default(),
            ecall_metrics: Default::default(),
        }
    }

    pub fn run<F: FnMut(Segment) -> Result<()>>(
        &mut self,
        segment_po2: usize,
        max_cycles: Option<u64>,
        mut callback: F,
    ) -> Result<ExecutorResult> {
        // at least one HaltCycle needs to appear in the body
        const MIN_HALT_CYCLES: usize = 1;
        // a final "is_done" PageFault cycle is required when a split occurs
        const PAGE_FINI_CYCLES: usize = 1;
        // leave room for reserved cycles
        const RESERVED_CYCLES: usize =
            INIT_CYCLES + MIN_HALT_CYCLES + PAGE_FINI_CYCLES + FINI_CYCLES + ZK_CYCLES;
        let segment_limit = (1 << segment_po2) - RESERVED_CYCLES;

        self.reset();

        let mut emu = Emulator::new();
        let mut segments = 0;
        let initial_state = self.pager.image.get_system_state();

        loop {
            if self.exit_code.is_some() {
                break;
            }

            if let Some(max_cycles) = max_cycles {
                if self.cycles.user >= max_cycles {
                    bail!(
                        "Session limit exceeded: {} >= {max_cycles}",
                        self.cycles.user
                    );
                }
            }

            emu.step(self)?;

            let segment_cycles = self.insn_cycles + self.pager.cycles + self.pending.cycles;
            if segment_cycles < segment_limit {
                self.advance()?;
            } else if self.insn_cycles == 0 {
                bail!(
                    "segment limit ({segment_limit}) too small for instruction at pc: {:?}",
                    self.pc
                );
            } else {
                self.pager.undo();
                let used_cycles = self.insn_cycles + self.pager.cycles + RESERVED_CYCLES;
                let po2_padding = (1 << segment_po2) - used_cycles;
                tracing::debug!(
                    "split: {} + {} + {RESERVED_CYCLES} = {used_cycles}, padding: {po2_padding}, pending: {:?}",
                    self.insn_cycles,
                    self.pager.cycles,
                    self.pending
                );

                // split
                let (pre_state, partial_image, post_state) = self.pager.commit(self.pc);
                callback(Segment {
                    partial_image,
                    pre_state,
                    post_state,
                    syscalls: mem::take(&mut self.syscalls),
                    insn_cycles: self.insn_cycles,
                    po2: segment_po2,
                    exit_code: ExitCode::SystemSplit,
                    index: segments,
                    input_digest: self.input_digest,
                    output_digest: self.output_digest,
                })?;
                segments += 1;
                self.cycles.total += 1 << segment_po2;
                self.cycles.paging += self.pager.cycles as u64;
                self.cycles.reserved += (po2_padding + RESERVED_CYCLES) as u64;
                self.pager.clear();
                self.insn_cycles = 0;

                // replay the current instruction in a new segment
                self.pending.pc = self.pc;
                self.pending.cycles = 0;
            }
        }

        let (pre_state, partial_image, post_state) = self.pager.commit(self.pc);
        let segment_cycles = self.insn_cycles + self.pager.cycles + RESERVED_CYCLES;
        let po2 = log2_ceil(segment_cycles.next_power_of_two());
        let po2_padding = (1 << po2) - segment_cycles;
        let exit_code = self.exit_code.unwrap();

        callback(Segment {
            partial_image,
            pre_state: pre_state.clone(),
            post_state: post_state.clone(),
            syscalls: mem::take(&mut self.syscalls),
            insn_cycles: self.insn_cycles,
            po2,
            exit_code,
            index: segments,
            input_digest: self.input_digest,
            output_digest: self.output_digest,
        })?;
        segments += 1;
        self.cycles.total += 1 << po2;
        self.cycles.paging += self.pager.cycles as u64;
        self.cycles.reserved += (po2_padding + RESERVED_CYCLES) as u64;

        // NOTE: When a segment ends in a Halted(_) state, the post_state will be null.
        let post_state = match exit_code {
            ExitCode::Halted(_) => SystemState {
                pc: 0,
                merkle_root: Digest::ZERO,
            },
            _ => post_state,
        };

        let ecall_metrics = std::mem::take(&mut self.ecall_metrics);

        Ok(ExecutorResult {
            segments,
            exit_code,
            post_image: self.pager.image.clone(),
            user_cycles: self.cycles.user,
            paging_cycles: self.cycles.paging,
            reserved_cycles: self.cycles.reserved,
            total_cycles: self.cycles.total,
            pre_state: initial_state,
            post_state,
            output_digest: self.output_digest,
            ecall_metrics: ecall_metrics.into(),
        })
    }

    fn advance(&mut self) -> Result<()> {
        for trace in &self.trace {
            trace
                .borrow_mut()
                .trace_callback(TraceEvent::InstructionStart {
                    cycle: self.cycles.user,
                    pc: self.pc.0,
                    insn: self.pending.insn,
                })?;

            for event in &self.pending.events {
                trace.borrow_mut().trace_callback(event.clone()).unwrap();
            }
        }

        self.pc = self.pending.pc;
        self.insn_cycles += self.pending.cycles;
        self.cycles.user += self.pending.cycles as u64;

        if let Some(kind) = self.pending.ecall.take() {
            self.ecall_metrics.0[kind].count += 1;
            self.ecall_metrics.0[kind].cycles += self.pending.cycles as u64;
        }

        self.pending.cycles = 0;
        self.pending.events.clear();
        if let Some(syscall) = self.pending.syscall.take() {
            self.syscalls.push(syscall);
        }
        self.output_digest = self.pending.output_digest.take();
        self.exit_code = self.pending.exit_code.take();
        self.pager.commit_step();

        Ok(())
    }

    fn reset(&mut self) {
        self.pager.clear();
        self.exit_code = None;
        self.syscalls.clear();
        self.output_digest = None;
        self.pending.reset(self.pc);
        self.cycles.user = 0;
        self.cycles.total = 0;
    }
}

impl<S: Syscall> Executor<'_, '_, S> {
    fn ecall_halt(&mut self) -> Result<bool> {
        let a0 = self.load_register(REG_A0)?;
        let output_ptr = self.load_guest_addr_from_register(REG_A1)?;
        let output: [u8; DIGEST_BYTES] = self.load_array_from_guest(output_ptr)?;

        let halt_type = a0 & 0xff;
        let user_exit = (a0 >> 8) & 0xff;

        tracing::debug!("ecall_halt({halt_type}, {user_exit})");

        self.pending.exit_code = match halt_type {
            halt::TERMINATE => Some(ExitCode::Halted(user_exit)),
            halt::PAUSE => Some(ExitCode::Paused(user_exit)),
            _ => bail!("Illegal halt type: {halt_type}"),
        };
        self.pending.output_digest = Some(output.into());
        self.pending.pc = self.pc + WORD_SIZE;

        Ok(true)
    }

    fn ecall_input(&mut self) -> Result<bool> {
        tracing::debug!("[{}] ecall_input", self.insn_cycles);
        let a0 = self.load_register(REG_A0)? as usize;
        ensure!(a0 < DIGEST_WORDS, "sys_input index out of range");
        let word = self.input_digest.as_words()[a0];
        self.store_register(REG_A0, word)?;

        self.pending.ecall = Some(EcallKind::Input);
        self.pending.cycles += 1;
        self.pending.pc = self.pc + WORD_SIZE;

        Ok(true)
    }

    fn ecall_software(&mut self) -> Result<bool> {
        tracing::trace!("[{}] ecall_software", self.insn_cycles);
        let into_guest_ptr = ByteAddr(self.load_register(REG_A0)?);
        let into_guest_len = self.load_register(REG_A1)? as usize;
        if into_guest_len > 0 && !is_guest_memory(into_guest_ptr.0) {
            bail!("{into_guest_ptr:?} is an invalid guest address");
        }

        if into_guest_len > 0 && !into_guest_ptr.is_null() {
            let end_addr = into_guest_ptr
                .checked_add(into_guest_len as u32)
                .ok_or_else(|| anyhow!("invalid guest address range"))?;
            Self::check_guest_addr(end_addr)?;
        }

        let name_ptr = self.load_guest_addr_from_register(REG_A2)?;
        let syscall_name = self.peek_string(name_ptr)?;
        let name_end = name_ptr + syscall_name.len();
        Self::check_guest_addr(name_end)?;
        tracing::trace!("ecall_software({syscall_name}, into_guest: {into_guest_len})");

        let chunks = align_up(into_guest_len, IO_CHUNK_WORDS) / IO_CHUNK_WORDS;

        let syscall = if let Some(syscall) = &self.pending.syscall {
            tracing::debug!("Replay syscall: {syscall:?}");
            syscall.clone()
        } else {
            let mut to_guest = vec![0u32; into_guest_len];

            let (a0, a1) = self
                .syscall_handler
                .syscall(&syscall_name, self, &mut to_guest)?;

            let syscall = SyscallRecord {
                to_guest,
                regs: (a0, a1),
            };
            self.pending.syscall = Some(syscall.clone());
            syscall
        };

        // The guest uses a null pointer to indicate that a transfer from host
        // to guest is not needed.
        if into_guest_len > 0 && !into_guest_ptr.is_null() {
            self.store_region(into_guest_ptr, bytemuck::cast_slice(&syscall.to_guest))?;
        }

        let (a0, a1) = syscall.regs;
        self.store_register(REG_A0, a0)?;
        self.store_register(REG_A1, a1)?;

        tracing::trace!("{syscall:08x?}");

        self.pending.ecall = Some(EcallKind::Software);
        self.pending.cycles += chunks + 1; // syscallBody + syscallFini
        self.pending.pc = self.pc + WORD_SIZE;

        Ok(true)
    }

    fn ecall_sha(&mut self) -> Result<bool> {
        tracing::trace!("[{}] ecall_sha", self.insn_cycles);
        let state_out_ptr = self.load_aligned_guest_addr_from_register(REG_A0)?;
        let state_in_ptr = self.load_aligned_guest_addr_from_register(REG_A1)?;
        let count = self.load_register(REG_A4)?;

        let state_in: [u8; DIGEST_BYTES] = self.load_array_from_guest(state_in_ptr)?;
        let mut state: [u32; DIGEST_WORDS] = bytemuck::cast_slice(&state_in).try_into().unwrap();
        for word in &mut state {
            *word = word.to_be();
        }

        if count > 0 {
            let mut block1_ptr = self.load_aligned_guest_addr_from_register(REG_A2)?;
            let mut block2_ptr = self.load_aligned_guest_addr_from_register(REG_A3)?;

            // tracing::debug!("ecall_sha: start state: {state:08x?}");
            let mut block = [0u32; BLOCK_WORDS];

            for _ in 0..count {
                let (digest1, digest2) = block.split_at_mut(DIGEST_WORDS);
                for (i, word) in digest1.iter_mut().enumerate() {
                    *word = self.load_u32_from_guest(block1_ptr + (i * WORD_SIZE))?;
                }
                for (i, word) in digest2.iter_mut().enumerate() {
                    *word = self.load_u32_from_guest(block2_ptr + (i * WORD_SIZE))?;
                }
                // tracing::debug!("Compressing block {block:02x?}");
                sha2::compress256(
                    &mut state,
                    &[*GenericArray::from_slice(bytemuck::cast_slice(&block))],
                );

                block1_ptr += BLOCK_BYTES;
                block2_ptr += BLOCK_BYTES;
            }
        }

        // tracing::debug!("ecall_sha: final state: {state:08x?}");
        for word in &mut state {
            *word = u32::from_be(*word);
        }

        self.store_region_into_guest(state_out_ptr, bytemuck::cast_slice(&state))?;

        self.pending.ecall = Some(EcallKind::Sha2);
        self.pending.cycles += sha_cycles(count as usize);
        self.pending.pc = self.pc + WORD_SIZE;

        Ok(true)
    }

    fn ecall_bigint(&mut self) -> Result<bool> {
        let op = self.load_register(REG_A1)?;
        let z_ptr = self.load_aligned_guest_addr_from_register(REG_A0)?;
        let x_ptr = self.load_aligned_guest_addr_from_register(REG_A2)?;
        let y_ptr = self.load_aligned_guest_addr_from_register(REG_A3)?;
        let n_ptr = self.load_aligned_guest_addr_from_register(REG_A4)?;

        let mut load_bigint_le_bytes = |ptr: ByteAddr| -> Result<Natural> {
            let mut arr = [0u32; bigint::WIDTH_WORDS];
            for (i, word) in arr.iter_mut().enumerate() {
                *word = self
                    .load_u32_from_guest(ptr + (i * WORD_SIZE) as u32)?
                    .to_le();
            }

            Ok(Natural::from_limbs_asc(&arr))
        };

        if op != 0 {
            bail!("ecall_bigint: op must be set to 0");
        }

        // Load inputs
        let x = load_bigint_le_bytes(x_ptr)?;
        let y = load_bigint_le_bytes(y_ptr)?;
        let n = load_bigint_le_bytes(n_ptr)?;

        // Compute modular multiplication, or simply multiplication if n == 0
        let z = if n == 0 { x * y } else { (x * y) % n };

        let out_limbs = z.into_limbs_asc();
        for i in 0..bigint::WIDTH_WORDS {
            let limb = if i < out_limbs.len() { out_limbs[i] } else { 0 };
            self.store_memory((z_ptr + (i as u32 * 4)).into(), limb.to_le())?;
        }

        self.pending.ecall = Some(EcallKind::BigInt);
        self.pending.cycles += BIGINT_CYCLES;
        self.pending.pc = self.pc + WORD_SIZE;

        Ok(true)
    }

    fn ecall_bigint2(&mut self) -> Result<bool> {
        let blob_ptr = self.load_aligned_guest_addr_from_register(REG_A0)?.waddr();
        let nondet_program_ptr = self.load_aligned_guest_addr_from_register(REG_T1)?;
        let verify_program_ptr = self.load_aligned_guest_addr_from_register(REG_T2)?;
        let consts_ptr = self.load_aligned_guest_addr_from_register(REG_T3)?;

        let nondet_program_size = self.load_u32_from_guest(blob_ptr.baddr())?;
        let verify_program_size = self.load_u32_from_guest((blob_ptr + 1u32).baddr())?;
        let consts_size = self.load_u32_from_guest((blob_ptr + 2u32).baddr())?;

        let program_bytes = self
            .load_region_from_guest(nondet_program_ptr, nondet_program_size * WORD_SIZE as u32)?;
        let mut cursor = Cursor::new(program_bytes);
        let program = bibc::Program::decode(&mut cursor)?;
        program.eval(self)?;

        self.load_region_from_guest(verify_program_ptr, verify_program_size * WORD_SIZE as u32)?;
        self.load_region_from_guest(consts_ptr, consts_size * WORD_SIZE as u32)?;

        let cycles = verify_program_size as usize + 1;
        tracing::debug!("bigint2 cycles: {cycles}");

        self.pending.ecall = Some(EcallKind::BigInt2);
        self.pending.cycles += cycles;
        self.pending.pc = self.pc + WORD_SIZE;

        Ok(true)
    }

    fn check_guest_addr(addr: ByteAddr) -> Result<ByteAddr> {
        if !is_guest_memory(addr.0) {
            bail!("{addr:?} is an invalid guest address");
        }
        Ok(addr)
    }

    fn load_aligned_guest_addr_from_register(&mut self, idx: usize) -> Result<ByteAddr> {
        let addr = ByteAddr(self.load_register(idx)?);
        if !addr.is_aligned() {
            bail!("{addr:?} is not an aligned guest memory address");
        }
        Self::check_guest_addr(addr)
    }

    fn load_guest_addr_from_register(&mut self, idx: usize) -> Result<ByteAddr> {
        let addr = ByteAddr(self.load_register(idx)?);
        Self::check_guest_addr(addr)
    }

    fn load_u32_from_guest(&mut self, addr: ByteAddr) -> Result<u32> {
        Self::check_guest_addr(addr)?;
        self.load_memory(addr.waddr())
    }

    fn load_array_from_guest<const N: usize>(&mut self, addr: ByteAddr) -> Result<[u8; N]> {
        // Self::check_guest_addr_range(addr, addr + u32::try_from(N)?)?;
        Self::check_guest_addr(addr)?;
        Self::check_guest_addr(addr + N)?;
        self.load_array(addr)
    }

    fn load_array<const N: usize>(&mut self, addr: ByteAddr) -> Result<[u8; N]> {
        let mut bytes = Vec::new();
        for i in 0..N {
            bytes.push(self.load_u8(addr + i)?);
        }
        let ret = array::from_fn(|i| bytes[i]);
        // tracing::trace!("load_array({addr:?}) -> {ret:02x?}");
        Ok(ret)
    }

    fn load_region_from_guest(&mut self, base: ByteAddr, size: u32) -> Result<Vec<u8>> {
        Self::check_guest_addr(base)?;
        Self::check_guest_addr(base + size)?;

        let mut region = Vec::with_capacity(size as usize);
        let mut addr = base;
        let mut remaining = size;

        while remaining > 0 {
            // Calculate bytes remaining in current page
            let page_offset = addr.0 % PAGE_SIZE as u32;
            let bytes_in_page = PAGE_SIZE as u32 - page_offset;
            let bytes_to_read = remaining.min(bytes_in_page);

            // Load bytes from current page
            let mut page_bytes = self.pager.load_region(addr, bytes_to_read)?;
            region.append(&mut page_bytes);

            addr += bytes_to_read;
            remaining -= bytes_to_read;
        }

        Ok(region)
    }

    fn load_u8(&mut self, addr: ByteAddr) -> Result<u8> {
        let word = self.pager.load(addr.waddr());
        let bytes = word.to_le_bytes();
        let byte_offset = addr.0 as usize % WORD_SIZE;
        Ok(bytes[byte_offset])
    }

    fn peek_string(&mut self, mut addr: ByteAddr) -> Result<String> {
        // tracing::trace!("load_string: 0x{addr:08x}");
        let mut buf = Vec::new();
        loop {
            let bytes = self.peek_u8(addr)?;
            if bytes == 0 {
                break;
            }
            buf.push(bytes);
            addr += 1u32;
        }
        Ok(String::from_utf8(buf)?)
    }

    fn store_region_into_guest(&mut self, addr: ByteAddr, slice: &[u8]) -> Result<()> {
        Self::check_guest_addr(addr)?;
        Self::check_guest_addr(addr + slice.len())?;
        self.store_region(addr, slice)
    }

    fn raw_store_u8(&mut self, addr: ByteAddr, byte: u8) -> Result<()> {
        let byte_offset = addr.0 as usize % WORD_SIZE;
        let word = self.peek_u32(addr)?;
        let mut bytes = word.to_le_bytes();
        bytes[byte_offset] = byte;
        let word = u32::from_le_bytes(bytes);
        self.raw_store_memory(addr.waddr(), word)
    }

    fn store_region(&mut self, addr: ByteAddr, slice: &[u8]) -> Result<()> {
        // tracing::trace!("store_region({addr:?}, {slice:02x?})");
        if !self.trace.is_empty() {
            self.pending.events.insert(TraceEvent::MemorySet {
                addr: addr.0,
                region: slice.into(),
            });
        }

        slice
            .iter()
            .enumerate()
            .try_for_each(|(i, x)| self.raw_store_u8(addr + i, *x))?;

        Ok(())
    }

    fn raw_store_memory(&mut self, addr: WordAddr, data: u32) -> Result<()> {
        // tracing::trace!("store_mem({:?}, 0x{data:08x})", addr.baddr());
        self.pager.store(addr, data)
    }
}

pub(crate) fn bytes_le_to_bigint(bytes: &[u8]) -> Natural {
    let mut limbs = Vec::with_capacity((bytes.len() + 3) / 4);

    for chunk in bytes.chunks(4) {
        let mut arr = [0u8; 4];
        arr[..chunk.len()].copy_from_slice(chunk);
        limbs.push(u32::from_le_bytes(arr));
    }

    Natural::from_limbs_asc(&limbs)
}

pub(crate) fn bigint_to_bytes_le(value: &Natural) -> Vec<u8> {
    let limbs = value.to_limbs_asc();
    let mut out = Vec::with_capacity(limbs.len() * 4);

    for limb in limbs {
        out.extend_from_slice(&limb.to_le_bytes());
    }
    out
}

impl<S: Syscall> bibc::BigIntIO for Executor<'_, '_, S> {
<<<<<<< HEAD
    fn load(&mut self, arena: u32, offset: u32, count: u32) -> Result<UBig> {
        tracing::trace!("load(arena: {arena}, offset: {offset}, count: {count})");
=======
    fn load(&mut self, arena: u32, offset: u32, count: u32) -> Result<Natural> {
        tracing::debug!("load(arena: {arena}, offset: {offset}, count: {count})");
>>>>>>> 8a0feffa
        let base = ByteAddr(self.load_register(arena as usize)?);
        let addr = base + offset * BIGINT2_WIDTH_BYTES as u32;
        let bytes = self.load_region_from_guest(addr, count)?;
        let val = bytes_le_to_bigint(&bytes);
        tracing::debug!("load: {val}");
        Ok(val)
    }

<<<<<<< HEAD
    fn store(&mut self, arena: u32, offset: u32, count: u32, value: &UBig) -> Result<()> {
        tracing::trace!("store(arena: {arena}, offset: {offset}, count: {count}, value: {value})");
=======
    fn store(&mut self, arena: u32, offset: u32, count: u32, value: &Natural) -> Result<()> {
        tracing::debug!("store(arena: {arena}, offset: {offset}, count: {count}, value: {value})");
>>>>>>> 8a0feffa
        let base = ByteAddr(self.load_register(arena as usize)?);
        let addr = base + offset * BIGINT2_WIDTH_BYTES as u32;
        let mut bytes = bigint_to_bytes_le(value);

        match bytes.len().cmp(&(count as usize)) {
            Ordering::Greater => bytes.truncate(count as usize),
            _ => bytes.resize(count as usize, 0),
        };

        ensure!(
            bytes.len() == count as usize,
            "Expected exactly {} bytes, got {}",
            count,
            bytes.len()
        );

        self.store_region_into_guest(addr, &bytes)?;

        Ok(())
    }
}

impl<S: Syscall> EmuContext for Executor<'_, '_, S> {
    fn ecall(&mut self) -> Result<bool> {
        match self.load_register(REG_T0)? {
            ecall::HALT => self.ecall_halt(),
            ecall::INPUT => self.ecall_input(),
            ecall::SOFTWARE => self.ecall_software(),
            ecall::SHA => self.ecall_sha(),
            ecall::BIGINT => self.ecall_bigint(),
            ecall::BIGINT2 => self.ecall_bigint2(),
            ecall => bail!("Unknown ecall {ecall:?}"),
        }
    }

    fn mret(&self) -> Result<bool> {
        unimplemented!()
    }

    fn trap(&self, cause: TrapCause) -> Result<bool> {
        let msg = format!("Trap: {cause:08x?}, pc: {:?}", self.pc);
        tracing::info!("{msg}");
        bail!("{msg}");
    }

    fn check_data_load(&self, addr: ByteAddr) -> bool {
        is_guest_memory(addr.0)
    }

    fn check_data_store(&self, addr: ByteAddr) -> bool {
        is_guest_memory(addr.0)
    }

    fn check_insn_load(&self, addr: ByteAddr) -> bool {
        is_guest_memory(addr.0)
    }

    fn on_insn_decoded(&self, insn: &Instruction, _decoded: &DecodedInstruction) {
        tracing::trace!("{:?}> {:?}", self.pc, insn.kind);
    }

    fn on_normal_end(&mut self, insn: &Instruction, decoded: &DecodedInstruction) {
        self.pending.insn = decoded.insn;
        self.pending.cycles += insn.cycles;
    }

    fn get_pc(&self) -> ByteAddr {
        self.pending.pc
    }

    fn set_pc(&mut self, pc: ByteAddr) {
        self.pending.pc = pc;
    }

    fn load_register(&mut self, idx: usize) -> Result<u32> {
        // tracing::trace!("load_reg: x{idx}");
        Ok(self.pager.load(SYSTEM_START + idx))
    }

    fn store_register(&mut self, idx: usize, data: u32) -> Result<()> {
        if idx != 0 {
            // tracing::trace!("store_reg: x{idx} <= 0x{data:08x}");
            self.pager.store(SYSTEM_START + idx, data)?;
            if !self.trace.is_empty() {
                self.pending
                    .events
                    .insert(TraceEvent::RegisterSet { idx, value: data });
            }
        }
        Ok(())
    }

    fn load_memory(&mut self, addr: WordAddr) -> Result<u32> {
        let data = self.pager.load(addr);
        // tracing::trace!("load_mem({:?}) -> 0x{data:08x}", addr.baddr());
        Ok(data)
    }

    fn store_memory(&mut self, addr: WordAddr, data: u32) -> Result<()> {
        // tracing::trace!("store_mem({:?}, 0x{data:08x})", addr.baddr());
        if !self.trace.is_empty() {
            self.pending.events.insert(TraceEvent::MemorySet {
                addr: addr.baddr().0,
                region: data.to_le_bytes().to_vec(),
            });
        }
        self.raw_store_memory(addr, data)
    }
}

impl<S: Syscall> SyscallContext for Executor<'_, '_, S> {
    fn get_cycle(&self) -> u64 {
        self.cycles.user
    }

    fn peek_register(&mut self, idx: usize) -> Result<u32> {
        if idx >= REG_MAX {
            bail!("invalid register: x{idx}");
        }
        self.pager.peek(SYSTEM_START + idx)
    }

    fn peek_u32(&mut self, addr: ByteAddr) -> Result<u32> {
        let addr = Self::check_guest_addr(addr)?;
        self.pager.peek(addr.waddr())
    }

    fn peek_u8(&mut self, addr: ByteAddr) -> Result<u8> {
        let addr = Self::check_guest_addr(addr)?;
        let word = self.pager.peek(addr.waddr())?;
        let bytes = word.to_le_bytes();
        let byte_offset = addr.0 as usize % WORD_SIZE;
        Ok(bytes[byte_offset])
    }

    fn peek_page(&mut self, page_idx: u32) -> Result<Vec<u8>> {
        let addr = self.pager.image.info.get_page_addr(page_idx);
        if !is_guest_memory(addr) {
            bail!("{page_idx} is an invalid guest page_idx");
        }
        Ok(self.pager.peek_page(page_idx))
    }

    fn get_pc(&self) -> u32 {
        EmuContext::get_pc(self).0
    }
}

pub fn execute<S: Syscall>(
    image: MemoryImage,
    segment_limit_po2: usize,
    max_cycles: Option<u64>,
    syscall_handler: &S,
    input_digest: Option<Digest>,
) -> Result<SimpleSession> {
    if !(MIN_CYCLES_PO2..=MAX_CYCLES_PO2).contains(&segment_limit_po2) {
        bail!("Invalid segment_limit_po2: {segment_limit_po2}");
    }

    let mut segments = Vec::new();
    let trace = Vec::new();
    let result = Executor::new(image, syscall_handler, input_digest, trace).run(
        segment_limit_po2,
        max_cycles,
        |segment| {
            segments.push(segment);
            Ok(())
        },
    )?;

    Ok(SimpleSession { segments, result })
}

pub fn execute_elf<S: Syscall>(
    elf: &[u8],
    segment_po2: usize,
    max_cycles: Option<u64>,
    syscall_handler: &S,
    input_digest: Option<Digest>,
) -> Result<SimpleSession> {
    let program = Program::load_elf(elf, GUEST_MAX_MEM as u32)?;
    let image = MemoryImage::new(&program, PAGE_SIZE as u32)?;
    execute(
        image,
        segment_po2,
        max_cycles,
        syscall_handler,
        input_digest,
    )
}

impl From<EcallMetrics> for Vec<(String, EcallMetric)> {
    fn from(metrics: EcallMetrics) -> Self {
        metrics
            .0
            .into_iter()
            .map(|(kind, metric)| (format!("{kind:?}"), metric))
            .collect()
    }
}<|MERGE_RESOLUTION|>--- conflicted
+++ resolved
@@ -765,13 +765,8 @@
 }
 
 impl<S: Syscall> bibc::BigIntIO for Executor<'_, '_, S> {
-<<<<<<< HEAD
-    fn load(&mut self, arena: u32, offset: u32, count: u32) -> Result<UBig> {
+    fn load(&mut self, arena: u32, offset: u32, count: u32) -> Result<Natural> {
         tracing::trace!("load(arena: {arena}, offset: {offset}, count: {count})");
-=======
-    fn load(&mut self, arena: u32, offset: u32, count: u32) -> Result<Natural> {
-        tracing::debug!("load(arena: {arena}, offset: {offset}, count: {count})");
->>>>>>> 8a0feffa
         let base = ByteAddr(self.load_register(arena as usize)?);
         let addr = base + offset * BIGINT2_WIDTH_BYTES as u32;
         let bytes = self.load_region_from_guest(addr, count)?;
@@ -780,13 +775,8 @@
         Ok(val)
     }
 
-<<<<<<< HEAD
-    fn store(&mut self, arena: u32, offset: u32, count: u32, value: &UBig) -> Result<()> {
+    fn store(&mut self, arena: u32, offset: u32, count: u32, value: &Natural) -> Result<()> {
         tracing::trace!("store(arena: {arena}, offset: {offset}, count: {count}, value: {value})");
-=======
-    fn store(&mut self, arena: u32, offset: u32, count: u32, value: &Natural) -> Result<()> {
-        tracing::debug!("store(arena: {arena}, offset: {offset}, count: {count}, value: {value})");
->>>>>>> 8a0feffa
         let base = ByteAddr(self.load_register(arena as usize)?);
         let addr = base + offset * BIGINT2_WIDTH_BYTES as u32;
         let mut bytes = bigint_to_bytes_le(value);
