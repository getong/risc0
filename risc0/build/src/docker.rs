// Copyright 2025 RISC Zero, Inc.
//
// Licensed under the Apache License, Version 2.0 (the "License");
// you may not use this file except in compliance with the License.
// You may obtain a copy of the License at
//
//     http://www.apache.org/licenses/LICENSE-2.0
//
// Unless required by applicable law or agreed to in writing, software
// distributed under the License is distributed on an "AS IS" BASIS,
// WITHOUT WARRANTIES OR CONDITIONS OF ANY KIND, either express or implied.
// See the License for the specific language governing permissions and
// limitations under the License.

use std::{fs, path::Path, process::Command};

use anyhow::{bail, Context, Result};
use cargo_metadata::MetadataCommand;
use docker_generate::DockerFile;
use risc0_binfmt::{MemoryImage, Program};
use risc0_zkvm_platform::{memory::GUEST_MAX_MEM, PAGE_SIZE};
use tempfile::tempdir;

use crate::{config::GuestBuildOptions, encode_rust_flags, get_env_var, GuestOptions};

const DOCKER_IGNORE: &str = r#"
**/Dockerfile
**/.git
**/node_modules
**/target
**/tmp
"#;

/// The target directory for the ELF binaries.
pub const TARGET_DIR: &str = "target/riscv-guest/riscv32im-risc0-zkvm-elf/docker";

/// Indicates weather the build was successful or skipped.
pub enum BuildStatus {
    /// The build was successful.
    Success,
    /// The build was skipped.
    Skipped,
}

/// Build the package in the manifest path using a docker environment.
pub fn docker_build(
    manifest_path: &Path,
    src_dir: &Path,
    guest_opts: &GuestOptions,
) -> Result<BuildStatus> {
    build_guest_package_docker(manifest_path, src_dir, &guest_opts.clone().into())
}

pub(crate) fn build_guest_package_docker(
    manifest_path: &Path,
    src_dir: &Path,
    guest_opts: &GuestBuildOptions,
) -> Result<BuildStatus> {
    if !get_env_var("RISC0_SKIP_BUILD").is_empty() {
        eprintln!("Skipping build because RISC0_SKIP_BUILD is set");
        return Ok(BuildStatus::Skipped);
    }

    let manifest_path = manifest_path
        .canonicalize()
        .context(format!("manifest_path: {manifest_path:?}"))?;
    let src_dir = src_dir.canonicalize().context("src_dir")?;
    let meta = MetadataCommand::new()
        .manifest_path(&manifest_path)
        .exec()
        .context("Manifest not found")?;
    let root_pkg = meta.root_package().context("Failed to parse Cargo.toml")?;
    let pkg_name = &root_pkg.name;

    eprintln!("Docker context: {src_dir:?}");
    eprintln!("Building ELF binaries in {pkg_name} for riscv32im-risc0-zkvm-elf target...");

    if !Command::new("docker")
        .arg("--version")
        .status()
        .context("Could not find or execute docker")?
        .success()
    {
        bail!("`docker --version` failed");
    }

    if let Err(err) = check_cargo_lock(&manifest_path) {
        eprintln!("{err}");
    }

    let pkg_name = pkg_name.replace('-', "_");
    {
        let temp_dir = tempdir()?;
        let temp_path = temp_dir.path();
        let rel_manifest_path = manifest_path.strip_prefix(&src_dir)?;
        create_dockerfile(rel_manifest_path, temp_path, pkg_name.as_str(), guest_opts)?;
        build(&src_dir, temp_path)?;
    }
    println!("ELFs ready at:");

    let target_dir = src_dir.join(TARGET_DIR);
    for target in root_pkg.targets.iter().filter(|t| t.is_bin()) {
        let elf_path = target_dir.join(&pkg_name).join(&target.name);
        let image_id = compute_image_id(&elf_path)?;
        let rel_elf_path = Path::new(TARGET_DIR).join(&pkg_name).join(&target.name);
        println!("ImageID: {} - {:?}", image_id, rel_elf_path);
    }

    Ok(BuildStatus::Success)
}

/// Create the dockerfile.
///
/// Overwrites if a dockerfile already exists.
fn create_dockerfile(
    manifest_path: &Path,
    temp_dir: &Path,
    pkg_name: &str,
    guest_opts: &GuestBuildOptions,
) -> Result<()> {
    let manifest_env = &[("CARGO_MANIFEST_PATH", manifest_path.to_str().unwrap())];
    let encoded_rust_flags = encode_rust_flags(
        &guest_opts
            .rustc_flags
            .iter()
            .map(|s| s.as_str())
            .collect::<Vec<_>>(),
    );
    let rustflags_env = &[("CARGO_ENCODED_RUSTFLAGS", encoded_rust_flags.as_str())];

    let common_args = vec![
        "--locked",
        "--target",
        "riscv32im-risc0-zkvm-elf",
        "--manifest-path",
        "$CARGO_MANIFEST_PATH",
    ];

    let mut build_args = common_args.clone();
    let features_str = guest_opts.features.join(",");
    if !guest_opts.features.is_empty() {
        build_args.push("--features");
        build_args.push(&features_str);
    }

    let fetch_cmd = [&["cargo", "+risc0", "fetch"], common_args.as_slice()]
        .concat()
        .join(" ");
    let build_cmd = [
        &["cargo", "+risc0", "build", "--release"],
        build_args.as_slice(),
    ]
    .concat()
    .join(" ");

    let mut build = DockerFile::new()
        .from_alias("build", "risczero/risc0-guest-builder:r0.1.81.0")
        .workdir("/src")
        .copy(".", ".")
        .env(manifest_env)
        .env(rustflags_env)
        .env(&[("CARGO_TARGET_DIR", "target")]);

    #[cfg(feature = "unstable")]
    {
        build = build.env(&[("RISC0_FEATURE_bigint2", "")]);
    }

    build = build
        .env(&[(
            "CC_riscv32im_risc0_zkvm_elf",
            "/root/.local/share/cargo-risczero/cpp/bin/riscv32-unknown-elf-gcc",
        )])
        .env(&[("CFLAGS_riscv32im_risc0_zkvm_elf", "-march=rv32im -nostdlib")])
        // Fetching separately allows docker to cache the downloads, assuming the Cargo.lock
        // doesn't change.
        .run(&fetch_cmd)
        .run(&build_cmd);

    let out_dir = format!("/{pkg_name}");
    let binary = DockerFile::new()
        .comment("export stage")
        .from_alias("export", "scratch")
        .copy_from(
            "build",
            "/src/target/riscv32im-risc0-zkvm-elf/release",
            out_dir.as_str(),
        );

    let file = DockerFile::new().dockerfile(build).dockerfile(binary);
    fs::write(temp_dir.join("Dockerfile"), file.to_string())?;
    fs::write(temp_dir.join("Dockerfile.dockerignore"), DOCKER_IGNORE)?;

    Ok(())
}

/// Build the dockerfile and outputs the ELF.
///
/// Overwrites if an ELF with the same name already exists.
fn build(src_dir: &Path, temp_dir: &Path) -> Result<()> {
    let target_dir = src_dir.join(TARGET_DIR);
    let target_dir = target_dir.to_str().unwrap();
    if Command::new("docker")
        .arg("build")
        .arg(format!("--output={target_dir}"))
        .arg("-f")
        .arg(temp_dir.join("Dockerfile"))
        .arg(src_dir)
        .status()
        .context("docker failed to execute")?
        .success()
    {
        Ok(())
    } else {
        Err(anyhow::anyhow!("docker build failed"))
    }
}

fn check_cargo_lock(manifest_path: &Path) -> Result<()> {
    let lock_file = manifest_path
        .parent()
        .context("invalid manifest path")?
        .join("Cargo.lock");
    fs::metadata(lock_file.clone()).context(format!(
        "Cargo.lock not found in path {}",
        lock_file.display()
    ))?;
    Ok(())
}

/// Compute the image ID for a given ELF.
fn compute_image_id(elf_path: &Path) -> Result<String> {
    let elf = fs::read(elf_path)?;
    let program = Program::load_elf(&elf, GUEST_MAX_MEM as u32).context("unable to load elf")?;
    let image =
        MemoryImage::new(&program, PAGE_SIZE as u32).context("unable to create memory image")?;
    Ok(image.compute_id().to_string())
}

// requires Docker to be installed
#[cfg(feature = "docker")]
#[cfg(test)]
mod test {
    use std::path::Path;

    use super::{build_guest_package_docker, TARGET_DIR};
    use crate::config::GuestBuildOptions;

    const SRC_DIR: &str = "../..";

    fn build(manifest_path: &str) {
        let src_dir = Path::new(SRC_DIR);
        let manifest_path = Path::new(manifest_path);
        build_guest_package_docker(manifest_path, src_dir, &GuestBuildOptions::default()).unwrap();
    }

    fn compare_image_id(bin_path: &str, expected: &str) {
        let src_dir = Path::new(SRC_DIR);
        let target_dir = src_dir.join(TARGET_DIR);
        let elf_path = target_dir.join(bin_path);
        let actual = super::compute_image_id(&elf_path).unwrap();
        assert_eq!(expected, actual);
    }

    // Test build reproducibility for risc0_zkvm_methods_guest.
    // If the code of the package or any of its dependencies change,
    // it may be required to recompute the expected image_ids.
    // For that, run:
    // `cargo run --bin cargo-risczero -- risczero build --manifest-path risc0/zkvm/methods/guest/Cargo.toml`
    #[test]
    fn test_reproducible_methods_guest() {
        build("../../risc0/zkvm/methods/guest/Cargo.toml");
        compare_image_id(
            "risc0_zkvm_methods_guest/hello_commit",
<<<<<<< HEAD
            "d49b676bafbc180c2720a274b0ee20c991ab9fae4391f777f3c7b2fea0ce7965",
=======
            "ebac68a6e4a0daecd8c96466605bc2eecb43f3f0b6962b2dfa5e1d8b6b61d725",
>>>>>>> 77199536
        );
    }
}<|MERGE_RESOLUTION|>--- conflicted
+++ resolved
@@ -272,11 +272,7 @@
         build("../../risc0/zkvm/methods/guest/Cargo.toml");
         compare_image_id(
             "risc0_zkvm_methods_guest/hello_commit",
-<<<<<<< HEAD
-            "d49b676bafbc180c2720a274b0ee20c991ab9fae4391f777f3c7b2fea0ce7965",
-=======
-            "ebac68a6e4a0daecd8c96466605bc2eecb43f3f0b6962b2dfa5e1d8b6b61d725",
->>>>>>> 77199536
+            "4e98458b9e449d8e2c3726f01b84c9cae2823ba183b2cbafd8fce10fd1af99ad",
         );
     }
 }