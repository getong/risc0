--- conflicted
+++ resolved
@@ -120,15 +120,6 @@
         // This algorithm doesn't work if `scalar` is a multiple of `pt`'s order
 
         // Initialize two values to alternate writes to avoid unnecessary copies.
-<<<<<<< HEAD
-        let mut result_flip = false;
-        let mut result1 = AffinePoint::IDENTITY;
-        let mut result2 = AffinePoint::IDENTITY;
-
-        // Note: the first value can be an uninitialized value.
-        let mut doubled_pt1 = *self;
-        let mut doubled_pt2 = *self;
-=======
         let mut result_buffer1 = AffinePoint::IDENTITY;
         let mut result_buffer2 = AffinePoint::IDENTITY;
 
@@ -141,7 +132,6 @@
 
         let mut doubled_point = &mut doubled_pt_buffer1;
         let mut doubled_point_scratch = &mut doubled_pt_buffer2;
->>>>>>> b140442a
 
         let mut first_write = true;
         for pos in 0..bits(scalar) {
@@ -150,47 +140,29 @@
                     first_write = false;
                     *result_ptr = *doubled_point;
                 } else {
-<<<<<<< HEAD
-                    current_result.add_internal(current_doubled, next_result);
-=======
                     result_ptr.add_internal(doubled_point, result_scratch);
                     // Swap references to result buffers to update the result.
                     core::mem::swap(&mut result_ptr, &mut result_scratch);
->>>>>>> b140442a
                 }
             }
 
-<<<<<<< HEAD
-            current_doubled.double_internal(next_doubled);
-=======
             doubled_point.double_internal(doubled_point_scratch);
             // Swap references to doubled point buffers to update the current doubled value.
             core::mem::swap(&mut doubled_point, &mut doubled_point_scratch);
->>>>>>> b140442a
         }
 
         if first_write {
             // Multiplied by zero, which is the identity point.
             *result = AffinePoint::IDENTITY;
         } else {
-<<<<<<< HEAD
-            // Return the result, based on which buffer was written to last.
-            *result = if result_flip { result2 } else { result1 };
-=======
             // Copy the value from the buffer most recently written to.
             *result = *result_ptr;
->>>>>>> b140442a
         }
 
         // Check that the final result is less than the curve's prime.
         let prime = C::CURVE.buffer[0];
-<<<<<<< HEAD
-        assert!(crate::is_less(&result.buffer[0], &prime));
-        assert!(crate::is_less(&result.buffer[1], &prime));
-=======
         assert!(crate::is_less(&result_ptr.buffer[0], &prime));
         assert!(crate::is_less(&result_ptr.buffer[1], &prime));
->>>>>>> b140442a
     }
 
     /// Elliptic curve doubling of the affine point.
