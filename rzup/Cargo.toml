--- conflicted
+++ resolved
@@ -38,11 +38,8 @@
 indicatif = { version = "0.17.9", optional = true }
 colored = { version = "2.2.0", optional = true }
 
-<<<<<<< HEAD
 
 # TEMP
 [lints.rust]
 dead_code = "allow"
-unused_variables = "allow"
-=======
->>>>>>> 7ba4ea8a
+unused_variables = "allow"