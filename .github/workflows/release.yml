name: Release

on:
  push:
    tags:
      - "v*.*.*"
  # for testing purposes
  # pull_request:
  #   branches: [main, "release-*"]

# this is needed to gain access via OIDC to the S3 bucket for caching
permissions:
  id-token: write
  contents: write

env:
  RISC0_RUST_TOOLCHAIN_VERSION: r0.1.81.0
  RISC0_CPP_TOOLCHAIN_VERSION: 2024.01.05
  TAG: v1.2.1-rc.0
  VERSION: "1.2.1-rc.0"

jobs:
  release:
    runs-on: [self-hosted, prod, "${{ matrix.os }}", "${{ matrix.arch }}", cpu]
    strategy:
      fail-fast: false
      matrix:
        include:
          - os: Linux
            arch: X64
            target: x86_64-unknown-linux-gnu
          - os: macOS
            arch: ARM64
            target: aarch64-apple-darwin
    env:
      TARGET: ${{ matrix.target }}
    steps:
      - uses: actions/checkout@v4
        with:
          lfs: true
      - run: git lfs pull
      - uses: ./.github/actions/rustup
      - uses: ./.github/actions/sccache
        with:
          key: ${{ env.TARGET }}
      - if: matrix.os == 'Linux'
        run: docker build -f .github/containers/release/Dockerfile --output tmp/pkg .
      - if: matrix.os == 'macOS'
        run: |
          cargo build -p cargo-risczero --release
          mkdir -p tmp/pkg
          cp target/release/cargo-risczero tmp/pkg
          cp target/release/r0vm tmp/pkg
      - run: tar cv * | gzip -9 > ../cargo-risczero-$TARGET.tgz
        working-directory: tmp/pkg
      - uses: svenstaro/upload-release-action@v2
        with:
          overwrite: true
          repo_token: ${{ secrets.GITHUB_TOKEN }}
          file: tmp/cargo-risczero-${{ env.TARGET }}.tgz
          # tag: ${{ env.TAG }} # only for testing

      # wait for recently uploaded release asset to become available,
      # otherwise cargo-binstall sometimes errors with 404.
      - run: sleep 90

      - uses: risc0/cargo-install@9f6037ed331dcf7da101461a20656273fa72abf0
        with:
          crate: cargo-binstall
<<<<<<< HEAD
          version: "1.10.16"
=======
          version: "1.10.15"
>>>>>>> 77199536
      - run: cargo binstall -y --force cargo-risczero@${{ env.VERSION }}
      - run: cargo run --bin rzup -- --verbose install rust $RISC0_RUST_TOOLCHAIN_VERSION
      - run: cargo run --bin rzup -- --verbose install cpp $RISC0_CPP_TOOLCHAIN_VERSION
        env:
          GITHUB_TOKEN: ${{ secrets.GITHUB_TOKEN }}
      - run: cargo run
        working-directory: tools/smoke-test<|MERGE_RESOLUTION|>--- conflicted
+++ resolved
@@ -67,11 +67,7 @@
       - uses: risc0/cargo-install@9f6037ed331dcf7da101461a20656273fa72abf0
         with:
           crate: cargo-binstall
-<<<<<<< HEAD
           version: "1.10.16"
-=======
-          version: "1.10.15"
->>>>>>> 77199536
       - run: cargo binstall -y --force cargo-risczero@${{ env.VERSION }}
       - run: cargo run --bin rzup -- --verbose install rust $RISC0_RUST_TOOLCHAIN_VERSION
       - run: cargo run --bin rzup -- --verbose install cpp $RISC0_CPP_TOOLCHAIN_VERSION
